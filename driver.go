package athena

import (
	"database/sql"
	"database/sql/driver"
	"errors"
	"fmt"
	"net/url"
	"strconv"
	"strings"
	"sync"
	"time"

	"github.com/aws/aws-sdk-go/aws"
	"github.com/aws/aws-sdk-go/aws/session"
	"github.com/aws/aws-sdk-go/service/athena"
)

var (
	openFromSessionMutex sync.Mutex
	openFromSessionCount int
)

const (
	// timeOutLimitDefault athena's timeout limit
	timeOutLimitDefault uint = 1800
)

// Mode Results mode
type Mode int

const (
	// ModeAPI api access Mode
	ModeAPI Mode = 0

	// ModeDownload download results Mode
	ModeDownload Mode = 1
)

// Driver is a sql.Driver. It's intended for db/sql.Open().
type Driver struct {
	cfg *Config
}

// NewDriver allows you to register your own driver with `sql.Register`.
// It's useful for more complex use cases. Read more in PR #3.
// https://github.com/segmentio/go-athena/pull/3
//
// Generally, sql.Open() or athena.Open() should suffice.
func NewDriver(cfg *Config) *Driver {
	return &Driver{cfg}
}

func init() {
	var drv driver.Driver = &Driver{}
	sql.Register("athena", drv)
}

// Open should be used via `db/sql.Open("athena", "<params>")`.
// The following parameters are supported in URI query format (k=v&k2=v2&...)
//
// - `db` (required)
// This is the Athena database name. In the UI, this defaults to "default",
// but the driver requires it regardless.
//
// - `output_location` (required)
// This is the S3 location Athena will dump query results in the format
// "s3://bucket/and/so/forth". In the AWS UI, this defaults to
// "s3://aws-athena-query-results-<ACCOUNTID>-<REGION>", but the driver requires it.
//
// - `poll_frequency` (optional)
// Athena's API requires polling to retrieve query results. This is the frequency at
// which the driver will poll for results. It should be a time/Duration.String().
// A completely arbitrary default of "5s" was chosen.
//
// - `region` (optional)
// Override AWS region. Useful if it is not set with environment variable.
//
// - `workgroup` (optional)
// Athena's workgroup. This defaults to "primary".
//
// Credentials must be accessible via the SDK's Default Credential Provider Chain.
// For more advanced AWS credentials/session/config management, please supply
// a custom AWS session directly via `athena.Open()`.
func (d *Driver) Open(connStr string) (driver.Conn, error) {
	cfg := d.cfg
	if cfg == nil {
		var err error
		cfg, err = configFromConnectionString(connStr)
		if err != nil {
			return nil, err
		}
	}

	if cfg.PollFrequency == 0 {
		cfg.PollFrequency = 5 * time.Second
	}

	return &conn{
		athena:         athena.New(cfg.Session),
		db:             cfg.Database,
		OutputLocation: cfg.OutputLocation,
		pollFrequency:  cfg.PollFrequency,
<<<<<<< HEAD
		mode:           cfg.Mode,
		session:        cfg.Session,
		timeout:        cfg.Timeout,
=======
		workgroup:      cfg.WorkGroup,
>>>>>>> 79b682dc
	}, nil
}

// Open is a more robust version of `db.Open`, as it accepts a raw aws.Session.
// This is useful if you have a complex AWS session since the driver doesn't
// currently attempt to serialize all options into a string.
func Open(cfg Config) (*sql.DB, error) {
	if cfg.Database == "" {
		return nil, errors.New("db is required")
	}

	if cfg.OutputLocation == "" {
		return nil, errors.New("s3_staging_url is required")
	}

	if cfg.Session == nil {
		return nil, errors.New("session is required")
	}

	if cfg.WorkGroup == "" {
		cfg.WorkGroup = "primary"
	}

	// This hack was copied from jackc/pgx. Sorry :(
	// https://github.com/jackc/pgx/blob/70a284f4f33a9cc28fd1223f6b83fb00deecfe33/stdlib/sql.go#L130-L136
	openFromSessionMutex.Lock()
	openFromSessionCount++
	name := fmt.Sprintf("athena-%d", openFromSessionCount)
	openFromSessionMutex.Unlock()

	sql.Register(name, &Driver{&cfg})
	return sql.Open(name, "")
}

// Config is the input to Open().
type Config struct {
	Session        *session.Session
	Database       string
	OutputLocation string
	WorkGroup      string

	PollFrequency time.Duration

	Mode          Mode
	Timeout       uint
}

func configFromConnectionString(connStr string) (*Config, error) {
	args, err := url.ParseQuery(connStr)
	if err != nil {
		return nil, err
	}

	var cfg Config

	var acfg []*aws.Config
	if region := args.Get("region"); region != "" {
		acfg = append(acfg, &aws.Config{Region: aws.String(region)})
	}
	cfg.Session, err = session.NewSession(acfg...)
	if err != nil {
		return nil, err
	}

	cfg.Database = args.Get("db")
	cfg.OutputLocation = args.Get("output_location")
	cfg.WorkGroup = args.Get("workgroup")
	if cfg.WorkGroup == "" {
		cfg.WorkGroup = "primary"
	}

	frequencyStr := args.Get("poll_frequency")
	if frequencyStr != "" {
		cfg.PollFrequency, err = time.ParseDuration(frequencyStr)
		if err != nil {
			return nil, fmt.Errorf("invalid poll_frequency parameter: %s", frequencyStr)
		}
	}

	cfg.Mode = ModeAPI
	modeValue := strings.ToLower(args.Get("mode"))
	if modeValue == "dl" || modeValue == "download" {
		cfg.Mode = ModeDownload
	}

	cfg.Timeout = timeOutLimitDefault
	if tm := args.Get("timeout"); tm != "" {
		if timeout, err := strconv.ParseUint(tm, 10, 32); err != nil {
			cfg.Timeout = uint(timeout)
		}
	}

	return &cfg, nil
}<|MERGE_RESOLUTION|>--- conflicted
+++ resolved
@@ -101,13 +101,10 @@
 		db:             cfg.Database,
 		OutputLocation: cfg.OutputLocation,
 		pollFrequency:  cfg.PollFrequency,
-<<<<<<< HEAD
+		workgroup:      cfg.WorkGroup,
 		mode:           cfg.Mode,
 		session:        cfg.Session,
 		timeout:        cfg.Timeout,
-=======
-		workgroup:      cfg.WorkGroup,
->>>>>>> 79b682dc
 	}, nil
 }
 
