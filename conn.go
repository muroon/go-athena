package athena

import (
	"context"
	"database/sql/driver"
	"errors"
	"regexp"
	"time"

	"github.com/aws/aws-sdk-go/aws"
	"github.com/aws/aws-sdk-go/service/athena"
	"github.com/aws/aws-sdk-go/service/athena/athenaiface"
	"github.com/aws/aws-sdk-go/aws/session"
)

type conn struct {
	athena         athenaiface.AthenaAPI
	db             string
	OutputLocation string

	pollFrequency time.Duration

	mode mode
	session *session.Session
	timeout uint
}

func (c *conn) QueryContext(ctx context.Context, query string, args []driver.NamedValue) (driver.Rows, error) {
	if len(args) > 0 {
		panic("Athena doesn't support prepared statements. Format your own arguments.")
	}

	rows, err := c.runQuery(ctx, query)
	return rows, err
}

func (c *conn) ExecContext(ctx context.Context, query string, args []driver.NamedValue) (driver.Result, error) {
	if len(args) > 0 {
		panic("Athena doesn't support prepared statements. Format your own arguments.")
	}

	_, err := c.runQuery(ctx, query)
	return nil, err
}

func (c *conn) runQuery(ctx context.Context, query string) (driver.Rows, error) {
	queryID, err := c.startQuery(query)
	if err != nil {
		return nil, err
	}

	if err := c.waitOnQuery(ctx, queryID); err != nil {
		return nil, err
	}

	return newRows(rowsConfig{
<<<<<<< HEAD
		Athena:  c.athena,
		QueryID: queryID,
		// todo add check for ddl queries to not skip header(#10)
		SkipHeader: true,
		Mode:       c.mode,
		Session:    c.session,
		OutputLocation: c.OutputLocation,
		Timeout: c.timeout,
=======
		Athena:     c.athena,
		QueryID:    queryID,
		SkipHeader: isDDLQuery(query),
>>>>>>> 8273ff42
	})
}

// startQuery starts an Athena query and returns its ID.
func (c *conn) startQuery(query string) (string, error) {
	resp, err := c.athena.StartQueryExecution(&athena.StartQueryExecutionInput{
		QueryString: aws.String(query),
		QueryExecutionContext: &athena.QueryExecutionContext{
			Database: aws.String(c.db),
		},
		ResultConfiguration: &athena.ResultConfiguration{
			OutputLocation: aws.String(c.OutputLocation),
		},
	})
	if err != nil {
		return "", err
	}

	return *resp.QueryExecutionId, nil
}

// waitOnQuery blocks until a query finishes, returning an error if it failed.
func (c *conn) waitOnQuery(ctx context.Context, queryID string) error {
	for {
		statusResp, err := c.athena.GetQueryExecutionWithContext(ctx, &athena.GetQueryExecutionInput{
			QueryExecutionId: aws.String(queryID),
		})
		if err != nil {
			return err
		}

		switch *statusResp.QueryExecution.Status.State {
		case athena.QueryExecutionStateCancelled:
			return context.Canceled
		case athena.QueryExecutionStateFailed:
			reason := *statusResp.QueryExecution.Status.StateChangeReason
			return errors.New(reason)
		case athena.QueryExecutionStateSucceeded:
			return nil
		case athena.QueryExecutionStateQueued:
		case athena.QueryExecutionStateRunning:
		}

		select {
		case <-ctx.Done():
			c.athena.StopQueryExecution(&athena.StopQueryExecutionInput{
				QueryExecutionId: aws.String(queryID),
			})

			return ctx.Err()
		case <-time.After(c.pollFrequency):
			continue
		}
	}
}

func (c *conn) Prepare(query string) (driver.Stmt, error) {
	panic("Athena doesn't support prepared statements")
}

func (c *conn) Begin() (driver.Tx, error) {
	panic("Athena doesn't support transactions")
}

func (c *conn) Close() error {
	return nil
}

var _ driver.QueryerContext = (*conn)(nil)
var _ driver.ExecerContext = (*conn)(nil)

// HACK(tejasmanohar): database/sql calls Prepare() if your driver doesn't implement
// Queryer. Regardless, db.Query/Exec* calls Query/Exec-Context so I've filed a bug--
// https://github.com/golang/go/issues/22980.
func (c *conn) Query(query string, args []driver.Value) (driver.Rows, error) {
	panic("Query() is noop")
}

func (c *conn) Exec(query string, args []driver.Value) (driver.Result, error) {
	panic("Exec() is noop")
}

var _ driver.Queryer = (*conn)(nil)
var _ driver.Execer = (*conn)(nil)

// supported DDL statements by Athena
// https://docs.aws.amazon.com/athena/latest/ug/language-reference.html
var ddlQueryRegex = regexp.MustCompile(`(?i)^(ALTER|CREATE|DESCRIBE|DROP|MSCK|SHOW)`)

func isDDLQuery(query string) bool {
	return ddlQueryRegex.Match([]byte(query))
}<|MERGE_RESOLUTION|>--- conflicted
+++ resolved
@@ -54,20 +54,13 @@
 	}
 
 	return newRows(rowsConfig{
-<<<<<<< HEAD
-		Athena:  c.athena,
-		QueryID: queryID,
-		// todo add check for ddl queries to not skip header(#10)
-		SkipHeader: true,
+		Athena:     c.athena,
+		QueryID:    queryID,
+		SkipHeader: isDDLQuery(query),
 		Mode:       c.mode,
 		Session:    c.session,
 		OutputLocation: c.OutputLocation,
 		Timeout: c.timeout,
-=======
-		Athena:     c.athena,
-		QueryID:    queryID,
-		SkipHeader: isDDLQuery(query),
->>>>>>> 8273ff42
 	})
 }
 
