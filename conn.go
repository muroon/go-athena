package athena

import (
	"context"
	"database/sql/driver"
	"errors"
	"regexp"
	"time"

	"github.com/aws/aws-sdk-go/aws"
	"github.com/aws/aws-sdk-go/service/athena"
	"github.com/aws/aws-sdk-go/service/athena/athenaiface"
	"github.com/aws/aws-sdk-go/aws/session"
)

type conn struct {
	athena         athenaiface.AthenaAPI
	db             string
	OutputLocation string
	workgroup      string

	pollFrequency time.Duration

	mode Mode
	session *session.Session
	timeout uint
}

func (c *conn) QueryContext(ctx context.Context, query string, args []driver.NamedValue) (driver.Rows, error) {
	if len(args) > 0 {
		panic("Athena doesn't support prepared statements. Format your own arguments.")
	}

	rows, err := c.runQuery(ctx, query)
	return rows, err
}

func (c *conn) ExecContext(ctx context.Context, query string, args []driver.NamedValue) (driver.Result, error) {
	if len(args) > 0 {
		panic("Athena doesn't support prepared statements. Format your own arguments.")
	}

	_, err := c.runQuery(ctx, query)
	return nil, err
}

func (c *conn) runQuery(ctx context.Context, query string) (driver.Rows, error) {
	queryID, err := c.startQuery(query)
	if err != nil {
		return nil, err
	}

	if err := c.waitOnQuery(ctx, queryID); err != nil {
		return nil, err
	}

	isDDL := isDDLQuery(query)
	mode := c.mode
	if isDDL {
		mode = ModeAPI
	}

	return newRows(rowsConfig{
		Athena:     c.athena,
		QueryID:    queryID,
<<<<<<< HEAD
		SkipHeader: !isDDL,
		Mode:       mode,
		Session:    c.session,
		OutputLocation: c.OutputLocation,
		Timeout: c.timeout,
=======
		SkipHeader: !isDDLQuery(query),
>>>>>>> 79b682dc
	})
}

// startQuery starts an Athena query and returns its ID.
func (c *conn) startQuery(query string) (string, error) {
	resp, err := c.athena.StartQueryExecution(&athena.StartQueryExecutionInput{
		QueryString: aws.String(query),
		QueryExecutionContext: &athena.QueryExecutionContext{
			Database: aws.String(c.db),
		},
		ResultConfiguration: &athena.ResultConfiguration{
			OutputLocation: aws.String(c.OutputLocation),
		},
		WorkGroup: aws.String(c.workgroup),
	})
	if err != nil {
		return "", err
	}

	return *resp.QueryExecutionId, nil
}

// waitOnQuery blocks until a query finishes, returning an error if it failed.
func (c *conn) waitOnQuery(ctx context.Context, queryID string) error {
	for {
		statusResp, err := c.athena.GetQueryExecutionWithContext(ctx, &athena.GetQueryExecutionInput{
			QueryExecutionId: aws.String(queryID),
		})
		if err != nil {
			return err
		}

		switch *statusResp.QueryExecution.Status.State {
		case athena.QueryExecutionStateCancelled:
			return context.Canceled
		case athena.QueryExecutionStateFailed:
			reason := *statusResp.QueryExecution.Status.StateChangeReason
			return errors.New(reason)
		case athena.QueryExecutionStateSucceeded:
			return nil
		case athena.QueryExecutionStateQueued:
		case athena.QueryExecutionStateRunning:
		}

		select {
		case <-ctx.Done():
			c.athena.StopQueryExecution(&athena.StopQueryExecutionInput{
				QueryExecutionId: aws.String(queryID),
			})

			return ctx.Err()
		case <-time.After(c.pollFrequency):
			continue
		}
	}
}

func (c *conn) Prepare(query string) (driver.Stmt, error) {
	panic("Athena doesn't support prepared statements")
}

func (c *conn) Begin() (driver.Tx, error) {
	panic("Athena doesn't support transactions")
}

func (c *conn) Close() error {
	return nil
}

var _ driver.QueryerContext = (*conn)(nil)
var _ driver.ExecerContext = (*conn)(nil)

// HACK(tejasmanohar): database/sql calls Prepare() if your driver doesn't implement
// Queryer. Regardless, db.Query/Exec* calls Query/Exec-Context so I've filed a bug--
// https://github.com/golang/go/issues/22980.
func (c *conn) Query(query string, args []driver.Value) (driver.Rows, error) {
	panic("Query() is noop")
}

func (c *conn) Exec(query string, args []driver.Value) (driver.Result, error) {
	panic("Exec() is noop")
}

var _ driver.Queryer = (*conn)(nil)
var _ driver.Execer = (*conn)(nil)

// supported DDL statements by Athena
// https://docs.aws.amazon.com/athena/latest/ug/language-reference.html
var ddlQueryRegex = regexp.MustCompile(`(?i)^(ALTER|CREATE|DESCRIBE|DROP|MSCK|SHOW)`)

func isDDLQuery(query string) bool {
	return ddlQueryRegex.Match([]byte(query))
}<|MERGE_RESOLUTION|>--- conflicted
+++ resolved
@@ -63,15 +63,11 @@
 	return newRows(rowsConfig{
 		Athena:     c.athena,
 		QueryID:    queryID,
-<<<<<<< HEAD
 		SkipHeader: !isDDL,
 		Mode:       mode,
 		Session:    c.session,
 		OutputLocation: c.OutputLocation,
 		Timeout: c.timeout,
-=======
-		SkipHeader: !isDDLQuery(query),
->>>>>>> 79b682dc
 	})
 }
 
